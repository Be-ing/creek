--- conflicted
+++ resolved
@@ -3,7 +3,6 @@
 use rtrb::{Consumer, Producer, RingBuffer};
 
 use crate::SERVER_WAIT_TIME;
-<<<<<<< HEAD
 
 use super::error::OpenError;
 use super::{
@@ -16,44 +15,21 @@
     close_signal_rx: Consumer<Option<HeapData>>,
 
     decoder: Decoder,
-=======
-
-use super::{
-    ClientToServerMsg, DataBlock, DataBlockCache, Decoder, FileInfo, HeapData, ServerToClientMsg,
-};
-
-pub(crate) struct ReadServer<D: Decoder + 'static> {
-    to_client_tx: Producer<ServerToClientMsg<D>>,
-    from_client_rx: Consumer<ClientToServerMsg>,
-    close_signal_rx: Consumer<Option<HeapData>>,
-
-    decoder: D,
-    
-    num_channels: usize,
->>>>>>> 1e7768b3
 
     block_pool: Vec<DataBlock>,
     cache_pool: Vec<DataBlockCache>,
 
-<<<<<<< HEAD
     num_channels: usize,
 
-=======
->>>>>>> 1e7768b3
     run: bool,
 }
 
 impl<D: Decoder + 'static> ReadServer<D> {
     pub fn new(
         file: PathBuf,
-<<<<<<< HEAD
         verify: bool,
         start_frame: usize,
         to_client_tx: Producer<ServerToClientMsg>,
-=======
-        start_frame_in_file: usize,
-        to_client_tx: Producer<ServerToClientMsg<D>>,
->>>>>>> 1e7768b3
         from_client_rx: Consumer<ClientToServerMsg>,
         close_signal_rx: Consumer<Option<HeapData>>,
     ) -> Result<FileInfo<D::Params>, D::OpenError> {
@@ -61,11 +37,7 @@
             RingBuffer::<Result<FileInfo<D::Params>, D::OpenError>>::new(1).split();
 
         std::thread::spawn(move || {
-<<<<<<< HEAD
             match Decoder::new(file, start_frame, verify) {
-=======
-            match D::new(file, start_frame_in_file) {
->>>>>>> 1e7768b3
                 Ok((decoder, file_info)) => {
                     let num_channels = file_info.num_channels;
 
@@ -77,15 +49,9 @@
                         from_client_rx,
                         close_signal_rx,
                         decoder,
-<<<<<<< HEAD
                         block_pool: Vec::new(),
                         cache_pool: Vec::new(),
                         num_channels,
-=======
-                        num_channels,
-                        block_pool: Vec::new(),
-                        cache_pool: Vec::new(),
->>>>>>> 1e7768b3
                         run: true,
                     });
                 }
@@ -176,11 +142,7 @@
                         let current_frame = self.decoder.current_frame();
 
                         // Seek to the position the client wants to cache.
-<<<<<<< HEAD
                         if let Err(e) = self.decoder.seek_to(start_frame) {
-=======
-                        if let Err(e) = self.decoder.seek_to(starting_frame_in_file) {
->>>>>>> 1e7768b3
                             self.send_msg(ServerToClientMsg::FatalError(e));
                             self.run = false;
                             break;
